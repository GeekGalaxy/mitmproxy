--- conflicted
+++ resolved
@@ -224,11 +224,7 @@
         view_auto.side_effect = ValueError
 
         desc, lines, err = cv.get_content_view(
-<<<<<<< HEAD
-            cv.get("JSON"),
-=======
             cv.get("Auto"),
->>>>>>> dcfa7027
             b"[1, 2",
         )
         assert err
